import pytest
import numpy as np

<<<<<<< HEAD
from cvsim.fit_curve import FitMechanism, FitE_rev, FitE_q, FitE_qC, FitEE
from cvsim.mechanisms import E_rev, E_q, E_qC, EE
=======
from cvsim.fit_curve import FitMechanism, FitE_rev, FitE_q, FitEE, FitSquareScheme
from cvsim.mechanisms import E_rev, E_q, EE, SquareScheme
>>>>>>> 02efb44e


dummy_voltages, dummy_currents = E_rev(0.3, -0.5, -0.1, 0.1, 1, 1e-6, 2e-6).simulate()
dummy_voltages = np.insert(dummy_voltages, 0, 0.3)
dummy_currents = np.insert(dummy_currents, 0, 0.0)

dummy_voltages2, dummy_currents2 = E_q(-0.4, 0.6, 0.05, 0.1, 1, 1e-6, 2e-6, 0.5, 1e-5).simulate()
dummy_voltages2 = np.insert(dummy_voltages2, 0, -0.4)
dummy_currents2 = np.insert(dummy_currents2, 0, 0.0)

<<<<<<< HEAD
# adjust these later
dummy_voltages3, dummy_currents3 = E_qC(0.4, -0.6, 0.05, 0.1, 1, 1e-6, 2e-6, 0.5, 1e-4, 1e-3, 1e-4).simulate()
dummy_voltages3 = np.insert(dummy_voltages3, 0, 0.4)
dummy_currents3 = np.insert(dummy_currents3, 0, 0.0)

dummy_voltages4, dummy_currents4 = EE(-0.6, 0.6, -0.05, 0.1, 0.1, 1, 1e-6, 1e-6, 1e-6, 0.5, 0.5, 1e-5, 1e-4).simulate()
dummy_voltages4 = np.insert(dummy_voltages4, 0, -0.6)
dummy_currents4 = np.insert(dummy_currents4, 0, 0.0)

=======
dummy_voltages4, dummy_currents4 = EE(-0.6, 0.6, -0.05, 0.1, 0.1, 1, 1e-6, 1e-6, 1e-6, 0.5, 0.5, 1e-5, 1e-4).simulate()
dummy_voltages4 = np.insert(dummy_voltages4, 0, -0.6)
dummy_currents4 = np.insert(dummy_currents4, 0, 0.0)

dummy_voltages5, dummy_currents5 = SquareScheme(-0.5, 0.6, 0.05, 0.15, 0.1, 1, 1e-6, 1e-6, 0.5, 0.5, 1e-3, 2e-3, 1e-1, 2e-1, 1e-3, 3e-3).simulate()
dummy_voltages5 = np.insert(dummy_voltages5, 0, -0.5)
dummy_currents5 = np.insert(dummy_currents5, 0, 0.0)
>>>>>>> 02efb44e

class TestFitMechanism:

    def test_abstract_class_init(self):
        with pytest.raises(TypeError):
            FitMechanism()


class TestFitE_rev:

    @pytest.mark.parametrize(
        "voltage_to_fit, "
        "current_to_fit, "
        "scan_rate, "
        "c_bulk, "
        "step_size, "
        "disk_radius, "
        "temperature, "
        "reduction_potential, "
        "diffusion_reactant, "
        "diffusion_product, ",
        [
            (dummy_voltages, dummy_currents, -0.1, 1, 1, 1, 300, 0.1, 1e-6, 1e-6),
            (dummy_voltages, dummy_currents, 0.1, 0, 1, 1, 300, 0.1, 1e-6, 1e-6),
            (dummy_voltages, dummy_currents, 0.1, 1, -1, 1, 300, 0.1, 1e-6, 1e-6),
            (dummy_voltages, dummy_currents[:10], 0.1, 1, 1, 1, 300, 0.12, 1e-6, 1e-6),
            (dummy_voltages, dummy_currents, 0.1, 1, 1, 1, 0, 0.1, 1e-6, 1e-6),
            (dummy_voltages, dummy_currents, 0.1, 1, 1, -2, 300, 0.12, 2e-6, 2e-6),
            (dummy_voltages, dummy_currents, 0.1, 1, 1, 2, 300, 0.12, -2e-6, 2e-6),
            (dummy_voltages, dummy_currents, 0.1, 1, 1, 2, 300, 0.12, 2e-6, 0.0),
        ],
    )
    def test_init(
            self,
            voltage_to_fit,
            current_to_fit,
            scan_rate,
            c_bulk,
            step_size,
            disk_radius,
            temperature,
            reduction_potential,
            diffusion_reactant,
            diffusion_product,
    ):
        with pytest.raises(ValueError):
            FitE_rev(
                voltage_to_fit=voltage_to_fit,
                current_to_fit=current_to_fit,
                scan_rate=scan_rate,
                c_bulk=c_bulk,
                step_size=step_size,
                disk_radius=disk_radius,
                temperature=temperature,
                reduction_potential=reduction_potential,
                diffusion_reactant=diffusion_reactant,
                diffusion_product=diffusion_product,
            )

    @pytest.mark.parametrize(
        "red_pot, "
        "d_r, "
        "d_p, "
        "fit_red_pot, "
        "fit_d_r, "
        "fit_d_p, ",
        [
            (0.1, None, None, 0.12, (1e-6, 3e-6), 3.3e-6),
            (None, None, None, None, (6e-6, 4e-6), 1.1e-6),
            (-0.02, None, None, None, (1.1e-6, 5e-6), (6e-6, 4e-6)),
            (-0.02, 3e-6, 5e-6, None, (2e-6, 1.1e-6, 5e-6), 1.1e-6),
            (None, None, None, 0.0, (0.0, 1.1e-6, 5e-6), 1.1e-6),
            (None, None, None, None, (2e-6, 4e-6), (2.1e-6, 5e-6, 1e-6)),
            (None, None, None, 0.0, (9e-7, 1.1e-6, 5e-6), 1.1e-6),
            (None, None, None, 0.0, (1.1e-6, 5e-6), (1.1e-6, 5e-6, 4e-6)),
            (None, None, None, [0.1, 0.2], (1.1e-6, 5e-6), (1.1e-6, 5e-7, 4e-6)),
            (None, None, None, (0.0, -0.1, 0.2), (1.1e-6, 5e-6), (5e-6, 4e-6)),
            (0.1, None, None, None, 2e-9, 3.3e-6),
        ],
    )
    def test_fit_params(
            self,
            red_pot,
            d_r,
            d_p,
            fit_red_pot,
            fit_d_r,
            fit_d_p,
    ):
        with pytest.raises(ValueError):
            v, i = FitE_rev(
                voltage_to_fit=dummy_voltages,
                current_to_fit=dummy_currents,
                scan_rate=0.1,
                c_bulk=1,
                step_size=1,
                disk_radius=1.5,
                temperature=298,
                reduction_potential=red_pot,
                diffusion_reactant=d_r,
                diffusion_product=d_p,
            ).fit(
                reduction_potential=fit_red_pot,
                diffusion_reactant=fit_d_r,
                diffusion_product=fit_d_p,
            )

    @pytest.mark.parametrize(
        "red_pot, "
        "d_r, "
        "d_p, "
        "fit_red_pot, "
        "fit_d_r, "
        "fit_d_p, ",
        [
            (0.1, None, None, None, (1e-6, 3e-6), 3.3e-6),
            (0.1, None, None, None, (1e-6, 3e-6), 3.3e-7),
        ],
    )
    def test_fitting(
            self,
            red_pot,
            d_r,
            d_p,
            fit_red_pot,
            fit_d_r,
            fit_d_p,
    ):
        v, i = FitE_rev(
            voltage_to_fit=dummy_voltages,
            current_to_fit=dummy_currents,
            scan_rate=0.1,
            c_bulk=1,
            step_size=1,
            disk_radius=1.5,
            temperature=298,
            reduction_potential=red_pot,
            diffusion_reactant=d_r,
            diffusion_product=d_p,
        ).fit(
            reduction_potential=fit_red_pot,
            diffusion_reactant=fit_d_r,
            diffusion_product=fit_d_p,
        )
        assert v[0] == dummy_voltages[0]


class TestFitE_q:

    @pytest.mark.parametrize(
        "voltage_to_fit, "
        "current_to_fit, "
        "scan_rate, "
        "c_bulk, "
        "step_size, "
        "disk_radius, "
        "temperature, "
        "reduction_potential, "
        "diffusion_reactant, "
        "diffusion_product, "
        "alpha, "
        "k_0, ",
        [
            (dummy_voltages2, dummy_currents2, -0.1, 1, 1, 1, 300, 0.1, 1e-6, 1e-6, 0.5, 1e-4),
            (dummy_voltages2, dummy_currents2, 0.1, 0, 1, 1, 300, 0.1, 1e-6, 1e-6, 0.5, 1e-4),
            (dummy_voltages2, dummy_currents2, 0.1, 1, -1, 1, 300, 0.1, 1e-6, 1e-6, 0.5, 1e-4),
            (dummy_voltages2, dummy_currents2[:10], 0.1, 1, 1, 1, 300, 0.12, 1e-6, 1e-6, 0.5, 1e-4),
            (dummy_voltages2, dummy_currents2, 0.1, 1, 1, 1, 0, 0.1, 1e-6, 1e-6, 0.5, 1e-4),
            (dummy_voltages2, dummy_currents2, 0.1, 1, 1, -2, 300, 0.12, 2e-6, 2e-6, 0.5, 1e-4),
            (dummy_voltages2, dummy_currents2, 0.1, 1, 1, 2, 300, 0.12, -2e-6, 2e-6, 0.5, 1e-4),
            (dummy_voltages2, dummy_currents2, 0.1, 1, 1, 2, 300, 0.12, 2e-6, 0.0, 0.5, 1e-4),
            (dummy_voltages2, dummy_currents2, 0.1, 1, 1, 2, 300, 0.12, 2e-6, 2e-6, 0.0, 1e-4),
            (dummy_voltages2, dummy_currents2, 0.1, 1, 1, 2, 300, 0.12, 2e-6, 2e-6, 0.5, -1e-4),
            (dummy_voltages2, dummy_currents2, 0.1, 1, 1, 2, 300, 0.12, 2e-6, 2e-6, 0.5, 0.0),
            (dummy_voltages2, dummy_currents2, 0.1, 1, 1, 2, 300, 0.12, 2e-6, 2e-6, -0.5, 1e-4),
        ],
    )
    def test_init(
            self,
            voltage_to_fit,
            current_to_fit,
            scan_rate,
            c_bulk,
            step_size,
            disk_radius,
            temperature,
            reduction_potential,
            diffusion_reactant,
            diffusion_product,
            alpha,
            k_0,
    ):
        with pytest.raises(ValueError):
            FitE_q(
                voltage_to_fit=voltage_to_fit,
                current_to_fit=current_to_fit,
                scan_rate=scan_rate,
                c_bulk=c_bulk,
                step_size=step_size,
                disk_radius=disk_radius,
                temperature=temperature,
                reduction_potential=reduction_potential,
                diffusion_reactant=diffusion_reactant,
                diffusion_product=diffusion_product,
                alpha=alpha,
                k_0=k_0,
            )

    @pytest.mark.parametrize(
        "red_pot, "
        "d_r, "
        "d_p, "
        "alph, "
        "k, "
        "fit_red_pot, "
        "fit_d_r, "
        "fit_d_p, "
        "fit_alph, "
        "fit_k, ",
        [
            (0.1, None, None, None, None, 0.12, (1e-6, 3e-6), 3.3e-6, 0.4, 1e-5),
            (None, None, None, None, None, None, (6e-6, 4e-6), 1.1e-6, 0.4, 1e-5),
            (-0.02, None, None, None, None, None, (1.1e-6, 5e-6), (6e-6, 4e-6), 0.4, 1e-5),
            (-0.02, 3e-6, 5e-6, None, None, None, (2e-6, 1.1e-6, 5e-6), 1.1e-6, 0.4, 1e-5),
            (None, None, None, None, None, 0.0, (0.0, 1.1e-6, 5e-6), 1.1e-6, 0.4, 1e-5),
            (None, None, None, None, None, None, (2e-6, 4e-6), (2.1e-6, 5e-6, 1e-6), 0.4, 1e-5),
            (0.1, 1e-6, 1e-6, 0.5, None, None, None, None, 0.4, 1e-5),
            (0.1, 1e-6, 1e-6, None, 1e-4, None, None, None, 0.4, 1e-5),
            (0.1, 1e-6, 1e-6, None, None, None, None, None, 0.4, (0.0, 1.1e-6, 5e-6)),
            (0.1, 1e-6, 1e-6, None, None, None, None, None, (0.6, 0.2), 1e-5),
            (0.1, 1e-6, None, None, None, None, None, 1e-9, 0.5, 1e-5),
        ],
    )
    def test_fit_params(
            self,
            red_pot,
            d_r,
            d_p,
            alph,
            k,
            fit_red_pot,
            fit_d_r,
            fit_d_p,
            fit_alph,
            fit_k,
    ):
        with pytest.raises(ValueError):
            v, i = FitE_q(
                voltage_to_fit=dummy_voltages2,
                current_to_fit=dummy_currents2,
                scan_rate=0.1,
                c_bulk=1,
                step_size=1,
                disk_radius=1.5,
                temperature=298,
                reduction_potential=red_pot,
                diffusion_reactant=d_r,
                diffusion_product=d_p,
                alpha=alph,
                k_0=k,
            ).fit(
                reduction_potential=fit_red_pot,
                diffusion_reactant=fit_d_r,
                diffusion_product=fit_d_p,
                alpha=fit_alph,
                k_0=fit_k,
            )

    @pytest.mark.parametrize(
        "red_pot, "
        "d_r, "
        "d_p, "
        "alph, "
        "k, "
        "fit_red_pot, "
        "fit_d_r, "
        "fit_d_p, "
        "fit_alph, "
        "fit_k, ",
        [
            (0.1, None, None, None, None, None, (1e-6, 3e-6), 3.3e-6, 0.4, 1e-5),
            (0.1, 1e-6, 1e-6, None, None, None, None, None, 0.4, 1e-5),
        ],
    )
    def test_fitting(
            self,
            red_pot,
            d_r,
            d_p,
            alph,
            k,
            fit_red_pot,
            fit_d_r,
            fit_d_p,
            fit_alph,
            fit_k,
    ):
        v, i = FitE_q(
            voltage_to_fit=dummy_voltages2,
            current_to_fit=dummy_currents2,
            scan_rate=0.1,
            c_bulk=1,
            step_size=1,
            disk_radius=1.5,
            temperature=298,
            reduction_potential=red_pot,
            diffusion_reactant=d_r,
            diffusion_product=d_p,
            alpha=alph,
            k_0=k,
        ).fit(
            reduction_potential=fit_red_pot,
            diffusion_reactant=fit_d_r,
            diffusion_product=fit_d_p,
            alpha=fit_alph,
            k_0=fit_k,
        )
        assert v[0] == dummy_voltages2[0]


class TestFitE_qC:

    @pytest.mark.parametrize(
        "voltage_to_fit, "
        "current_to_fit, "
        "scan_rate, "
        "c_bulk, "
        "step_size, "
        "disk_radius, "
        "temperature, "
        "reduction_potential, "
        "diffusion_reactant, "
        "diffusion_product, "
        "alpha, "
        "k_0, "
        "k_forward, "
        "k_backward, ",
        [
            (dummy_voltages3, dummy_currents3, -0.1, 1, 1, 1, 300, 0.1, 1e-6, 1e-6, 0.5, 1e-4, 1e-3, 1e-3),
            (dummy_voltages3, dummy_currents3, 0.1, 0, 1, 1, 300, 0.1, 1e-6, 1e-6, 0.5, 1e-4, 1e-3, 1e-3),
            (dummy_voltages3, dummy_currents3, 0.1, 1, -1, 1, 300, 0.1, 1e-6, 1e-6, 0.5, 1e-4, 1e-3, 1e-3),
            (dummy_voltages3, dummy_currents3[:10], 0.1, 1, 1, 1, 300, 0.12, 1e-6, 1e-6, 0.5, 1e-4, 1e-3, 1e-3),
            (dummy_voltages3, dummy_currents3, 0.1, 1, 1, 1, 0, 0.1, 1e-6, 1e-6, 0.5, 1e-4, 1e-3, 1e-3),
            (dummy_voltages3, dummy_currents3, 0.1, 1, 1, -2, 300, 0.12, 2e-6, 2e-6, 0.5, 1e-4, 1e-3, 1e-3),
            (dummy_voltages3, dummy_currents3, 0.1, 1, 1, 2, 300, 0.12, -2e-6, 2e-6, 0.5, 1e-4, 1e-3, 1e-3),
            (dummy_voltages3, dummy_currents3, 0.1, 1, 1, 2, 300, 0.12, 2e-6, 0.0, 0.5, 1e-4, 1e-3, 1e-3),
            (dummy_voltages3, dummy_currents3, 0.1, 1, 1, 2, 300, 0.12, 2e-6, 2e-6, 0.0, 1e-4, 1e-3, 1e-3),
            (dummy_voltages3, dummy_currents3, 0.1, 1, 1, 2, 300, 0.12, 2e-6, 2e-6, 0.5, -1e-4, 1e-3, 1e-3),
            (dummy_voltages3, dummy_currents3, 0.1, 1, 1, 2, 300, 0.12, 2e-6, 2e-6, 0.5, 0.0, 1e-3, 1e-3),
            (dummy_voltages3, dummy_currents3, 0.1, 1, 1, 2, 300, 0.12, 2e-6, 2e-6, -0.5, 1e-4, 1e-3, 1e-3),
            (dummy_voltages3, dummy_currents3, 0.1, 1, 1, 2, 300, 0.12, 2e-6, 2e-6, 0.5, 1e-4, 0.0, 1e-3),
            (dummy_voltages3, dummy_currents3, 0.1, 1, 1, 2, 300, 0.12, 2e-6, 2e-6, 0.5, 1e-4, 1e-3, -1e-3),
        ],
    )
    def test_init(
            self,
            voltage_to_fit,
            current_to_fit,
            scan_rate,
            c_bulk,
            step_size,
            disk_radius,
            temperature,
            reduction_potential,
            diffusion_reactant,
            diffusion_product,
            alpha,
            k_0,
            k_forward,
            k_backward,
    ):
        with pytest.raises(ValueError):
            FitE_qC(
                voltage_to_fit=voltage_to_fit,
                current_to_fit=current_to_fit,
                scan_rate=scan_rate,
                c_bulk=c_bulk,
                step_size=step_size,
                disk_radius=disk_radius,
                temperature=temperature,
                reduction_potential=reduction_potential,
                diffusion_reactant=diffusion_reactant,
                diffusion_product=diffusion_product,
                alpha=alpha,
                k_0=k_0,
                k_forward=k_forward,
                k_backward=k_backward,
            )

    @pytest.mark.parametrize(
        "red_pot, "
        "d_r, "
        "d_p, "
        "alph, "
        "k, "
        "k_f, "
        "k_b, "
        "fit_red_pot, "
        "fit_d_r, "
        "fit_d_p, "
        "fit_alph, "
        "fit_k, "
        "fit_kf, "
        "fit_kb, ",
        [
            (0.1, None, None, None, None, None, None, 0.12, (1e-6, 3e-6), 3.3e-6, 0.4, 1e-5, 1e-3, 1e-3),
            (None, None, None, None, None, None, None, None, (6e-6, 4e-6), 1.1e-6, 0.4, 1e-5, 1e-3, 1e-3),
            (-0.02, None, None, None, None, None, None, None, (1.1e-6, 5e-6), (6e-6, 4e-6), 0.4, 1e-5, 1e-3, 1e-3),
            (-0.02, 3e-6, 5e-6, None, None, None, None, None, (2e-6, 1.1e-6, 5e-6), 1.1e-6, 0.4, 1e-5, 1e-3, 1e-3),
            (None, None, None, None, None, None, None, 0.0, (0.0, 1.1e-6, 5e-6), 1.1e-6, 0.4, 1e-5, 1e-3, 1e-3),
            (None, None, None, None, None, None, None, None, (2e-6, 4e-6), (2.1e-6, 5e-6, 1e-6), 0.4, 1e-5, 1e-3, 1e-3),
            (0.1, 1e-6, 1e-6, 0.5, None, None, None, None, None, None, 0.4, 1e-5, 1e-3, 1e-3),
            (0.1, 1e-6, 1e-6, None, 1e-4, None, None, None, None, None, 0.4, 1e-5, 1e-3, 1e-3),
            (0.1, 1e-6, 1e-6, None, None, None, None, None, None, None, 0.4, (0.0, 1.1e-6, 5e-6), 1e-3, 1e-3),
            (0.1, 1e-6, 1e-6, None, None, None, None, None, None, None, (0.6, 0.2), 1e-5, 1e-3, 1e-3),
            (0.1, 1e-6, None, None, None, None, None, None, None, 1e-9, 0.5, 1e-5, 1e-3, 1e-3),
            (0.1, 1e-6, None, None, None, 2e-3, None, None, None, 1e-9, 0.5, 1e-5, 1e-3, 1e-3),
            (0.1, 1e-6, None, None, None, None, 3e-3, None, None, 1e-9, 0.5, 1e-5, 1e-3, 1e-3),
        ],
    )
    def test_fit_params(
            self,
            red_pot,
            d_r,
            d_p,
            alph,
            k,
            k_f,
            k_b,
            fit_red_pot,
            fit_d_r,
            fit_d_p,
            fit_alph,
            fit_k,
            fit_kf,
            fit_kb,
    ):
        with pytest.raises(ValueError):
            v, i = FitE_qC(
                voltage_to_fit=dummy_voltages2,
                current_to_fit=dummy_currents2,
                scan_rate=0.1,
                c_bulk=1,
                step_size=1,
                disk_radius=1.5,
                temperature=298,
                reduction_potential=red_pot,
                diffusion_reactant=d_r,
                diffusion_product=d_p,
                alpha=alph,
                k_0=k,
                k_forward=k_f,
                k_backward=k_b,
            ).fit(
                reduction_potential=fit_red_pot,
                diffusion_reactant=fit_d_r,
                diffusion_product=fit_d_p,
                alpha=fit_alph,
                k_0=fit_k,
                k_forward=fit_kf,
                k_backward=fit_kb,
            )

    @pytest.mark.parametrize(
        "red_pot, "
        "d_r, "
        "d_p, "
        "alph, "
        "k, "
        "k_f, "
        "k_b, "
        "fit_red_pot, "
        "fit_d_r, "
        "fit_d_p, "
        "fit_alph, "
        "fit_k, "
        "fit_kf, "
        "fit_kb, ",
        [
            (0.1, None, None, None, None, None, None, None, (1e-6, 3e-6), 3.3e-6, 0.4, 1e-5, 1e-3, 1e-3),
            (0.1, 1e-6, 1e-6, None, None, None, None, None, None, None, 0.4, 1e-5, 1e-3, 1e-3),
        ],
    )
    def test_fitting(
            self,
            red_pot,
            d_r,
            d_p,
            alph,
            k,
            k_f,
            k_b,
            fit_red_pot,
            fit_d_r,
            fit_d_p,
            fit_alph,
            fit_k,
            fit_kf,
            fit_kb,
    ):
        v, i = FitE_qC(
            voltage_to_fit=dummy_voltages3,
            current_to_fit=dummy_currents3,
            scan_rate=0.1,
            c_bulk=1,
            step_size=1,
            disk_radius=1.5,
            temperature=298,
            reduction_potential=red_pot,
            diffusion_reactant=d_r,
            diffusion_product=d_p,
            alpha=alph,
            k_0=k,
            k_forward=k_f,
            k_backward=k_b,
        ).fit(
            reduction_potential=fit_red_pot,
            diffusion_reactant=fit_d_r,
            diffusion_product=fit_d_p,
            alpha=fit_alph,
            k_0=fit_k,
            k_forward=fit_kf,
            k_backward=fit_kb,
        )
        assert v[0] == dummy_voltages3[0]

class TestFitEE:

    @pytest.mark.parametrize(
        "voltage_to_fit, "
        "current_to_fit, "
        "scan_rate, "
        "c_bulk, "
        "step_size, "
        "disk_radius, "
        "temperature, "
        "reduction_potential, "
        "second_reduction_potential, "
        "diffusion_reactant, "
        "diffusion_intermediate, "
        "diffusion_product, "
        "alpha, "
        "second_alpha, "
        "k_0, "
        "second_k_0, ",
        [
            (dummy_voltages4, dummy_currents4, -0.1, 1, 1, 1, 300, 0.1, 0.2, 1e-6, 1e-6, 1e-6, 0.5, 0.5, 1e-4, 1e-5),
            (dummy_voltages4, dummy_currents4[4:], 0.1, 1, 1, 1, 300, 0.1, 0.2, 1e-6, 1e-6, 1e-6, 0.5, 0.5, 1e-4, 1e-5),
            (dummy_voltages4, dummy_currents4, 0.1, 0, 1, 1, 300, 0.1, 0.2, 1e-6, 1e-6, 1e-6, 0.5, 0.5, 1e-4, 1e-5),
            (dummy_voltages4, dummy_currents4, 0.1, 1, -5, 1, 300, 0.1, 0.2, 1e-6, 1e-6, 1e-6, 0.5, 0.5, 1e-4, 1e-5),
            (dummy_voltages4, dummy_currents4, 0.1, 1, 1, 0.0, 300, 0.1, 0.2, 1e-6, 1e-6, 1e-6, 0.5, 0.5, 1e-4, 1e-5),
            (dummy_voltages4, dummy_currents4, 0.1, 1, 1, 1, -12, 0.1, 0.2, 1e-6, 1e-6, 1e-6, 0.5, 0.5, 1e-4, 1e-5),
            (dummy_voltages4, dummy_currents4, 0.1, 1, 1, 1, 300, 0.1, 0.2, -1e-6, 1e-6, 1e-6, 0.5, 0.5, 1e-4, 1e-5),
            (dummy_voltages4, dummy_currents4, 0.1, 1, 1, 1, 300, 0.1, 0.2, 1e-6, -8e-6, 1e-6, 0.5, 0.5, 1e-4, 1e-5),
            (dummy_voltages4, dummy_currents4, 0.1, 1, 1, 1, 300, 0.1, 0.2, 1e-6, 1e-6, 0.0, 0.5, 0.5, 1e-4, 1e-5),
            (dummy_voltages4, dummy_currents4, 0.1, 1, 1, 1, 300, 0.1, 0.2, 1e-6, 1e-6, 1e-6, 1.2, 0.5, 1e-4, 1e-5),
            (dummy_voltages4, dummy_currents4, 0.1, 1, 1, 1, 300, 0.1, 0.2, 1e-6, 1e-6, 1e-6, 0, 0.5, 1e-4, 1e-5),
            (dummy_voltages4, dummy_currents4, 0.1, 1, 1, 1, 300, 0.1, 0.2, 1e-6, 1e-6, 1e-6, 0.5, -10, 1e-4, 1e-5),
            (dummy_voltages4, dummy_currents4, 0.1, 1, 1, 1, 300, 0.1, 0.2, 1e-6, 1e-6, 1e-6, 0.5, 2, 1e-4, 1e-5),
            (dummy_voltages4, dummy_currents4, 0.1, 1, 1, 1, 300, 0.1, 0.2, 1e-6, 1e-6, 1e-6, 0.5, 0.5, -1e-4, 1e-5),
            (dummy_voltages4, dummy_currents4, 0.1, 1, 1, 1, 300, 0.1, 0.2, 1e-6, 1e-6, 1e-6, 0.5, 0.5, 1e-4, 0.0),
        ],
    )
    def test_init(
            self,
            voltage_to_fit,
            current_to_fit,
            scan_rate,
            c_bulk,
            step_size,
            disk_radius,
            temperature,
            reduction_potential,
            second_reduction_potential,
            diffusion_reactant,
            diffusion_intermediate,
            diffusion_product,
            alpha,
            second_alpha,
            k_0,
            second_k_0,
    ):
        with pytest.raises(ValueError):
            FitEE(
                voltage_to_fit=voltage_to_fit,
                current_to_fit=current_to_fit,
                scan_rate=scan_rate,
                c_bulk=c_bulk,
                step_size=step_size,
                disk_radius=disk_radius,
                temperature=temperature,
                reduction_potential=reduction_potential,
                second_reduction_potential=second_reduction_potential,
                diffusion_reactant=diffusion_reactant,
                diffusion_intermediate=diffusion_intermediate,
                diffusion_product=diffusion_product,
                alpha=alpha,
                second_alpha=second_alpha,
                k_0=k_0,
                second_k_0=second_k_0,
            )

    @pytest.mark.parametrize(
        "red_pot, "
        "sec_red_pot, "
        "d_r, "
        "d_i, "
        "d_p, "
        "alph, "
        "sec_alph, "
        "k, "
        "sec_k, "
        "fit_red_pot, "
        "fit_sec_red_pot, "
        "fit_d_r, "
        "fit_d_i, "
        "fit_d_p, "
        "fit_alph, "
        "fit_sec_alph, "
        "fit_k, "
        "fit_sec_k, ",
        [
            (0.3, None, None, None, None, None, None, None, None, 0.1, 0.2, 1e-6, 1e-6, 1e-6, 0.5, 0.5, 1e-4, 1e-4),
            (None, 0.0, None, None, None, None, None, None, None, 0.1, 0.2, 1e-6, 1e-6, 1e-6, 0.5, 0.5, 1e-4, 1e-4),
            (None, None, 3e-6, None, None, None, None, None, None, 0.1, 0.2, 1e-6, 1e-6, 1e-6, 0.5, 0.5, 1e-4, 1e-4),
            (None, None, None, 4e-6, None, None, None, None, None, 0.1, 0.2, 1e-6, 1e-6, 1e-6, 0.5, 0.5, 1e-4, 1e-4),
            (None, None, None, None, 2e-6, None, None, None, None, 0.1, 0.2, 1e-6, 1e-6, 1e-6, 0.5, 0.5, 1e-4, 1e-4),
            (None, None, None, None, None, 0.2, None, None, None, 0.1, 0.2, 1e-6, 1e-6, 1e-6, 0.5, 0.5, 1e-4, 1e-4),
            (None, None, None, None, None, None, 0.7, None, None, 0.1, 0.2, 1e-6, 1e-6, 1e-6, 0.5, 0.5, 1e-4, 1e-4),
            (None, None, None, None, None, None, None, 4e-4, None, 0.1, 0.2, 1e-6, 1e-6, 1e-6, 0.5, 0.5, 1e-4, 1e-4),
            (None, None, None, None, None, None, None, None, 3e-4, 0.1, 0.2, 1e-6, 1e-6, 1e-6, 0.5, 0.5, 1e-4, 1e-4),
            (None, None, None, None, None, None, None, None, None, (0.3, 0.1), 0.2, 1e-6, 1e-6, 1e-6, 0.5, 0.5, 1e-4,
             1e-4),
            (None, None, None, None, None, None, None, None, None, 0.1, 0.2, 1e-6, (2e-7, 1.1e-6, 5e-6), 1e-6, 0.5, 0.5,
             1e-4, 1e-4),
            (None, None, None, None, None, None, None, None, None, -0.3, 0.2, (0.0, 1e-6, 4e-6), 1e-6, 1e-6, 0.5, 0.5,
             1e-4, 1e-4),
            (None, None, None, None, None, None, None, None, None, 0.1, 0.2, 1e-6, 1e-6, 1e-6, (0.5, 0.6, 0.9), 0.5,
             1e-4, 1e-4),
            (None, None, None, None, None, None, None, None, 3e-4, 0.1, 0.2, 1e-6, 1e-10, 1e-6, 0.5, 0.5, 1e-4, None),
        ],
    )
    def test_fit_params(
            self,
            red_pot,
            sec_red_pot,
            d_r,
            d_i,
            d_p,
            alph,
            sec_alph,
            k,
            sec_k,
            fit_red_pot,
            fit_sec_red_pot,
            fit_d_r,
            fit_d_i,
            fit_d_p,
            fit_alph,
            fit_sec_alph,
            fit_k,
            fit_sec_k,
    ):
        with pytest.raises(ValueError):
            v, i = FitEE(
                voltage_to_fit=dummy_voltages4,
                current_to_fit=dummy_currents4,
                scan_rate=0.1,
                c_bulk=1,
                step_size=1,
                disk_radius=1.5,
                temperature=298,
                reduction_potential=red_pot,
                second_reduction_potential=sec_red_pot,
                diffusion_reactant=d_r,
                diffusion_intermediate=d_i,
                diffusion_product=d_p,
                alpha=alph,
                second_alpha=sec_alph,
                k_0=k,
                second_k_0=sec_k,
            ).fit(
                reduction_potential=fit_red_pot,
                second_reduction_potential=fit_sec_red_pot,
                diffusion_reactant=fit_d_r,
                diffusion_intermediate=fit_d_i,
                diffusion_product=fit_d_p,
                alpha=fit_alph,
                second_alpha=fit_sec_alph,
                k_0=fit_k,
                second_k_0=fit_sec_k,
            )

    @pytest.mark.parametrize(
        "red_pot, "
        "sec_red_pot, "
        "d_r, "
        "d_i, "
        "d_p, "
        "alph, "
        "sec_alph, "
        "k, "
        "sec_k, "
        "fit_red_pot, "
        "fit_sec_red_pot, "
        "fit_d_r, "
        "fit_d_i, "
        "fit_d_p, "
        "fit_alph, "
        "fit_sec_alph, "
        "fit_k, "
        "fit_sec_k, ",
        [
            (-0.05, 0.1, 1e-6, 1e-6, 1e-6, 0.5, 0.5, None, None, None, None, None, None, None, None, None, 1e-4, 1e-4),
            (-0.05, 0.1, 1e-6, 1e-6, 1e-6, None, 0.5, None, None, None, None, None, None, None, (0.3, 0.6), None, 1e-4,
             1e-4),
            (-0.05, 0.1, 1e-6, 1e-6, 1e-6, 0.5, 0.5, None, None, None, None, None, None, None, None, None, (1e-4, 5e-4),
             1e-4),
            (-0.05, 0.1, 1e-6, 1e-6, None, 0.5, 0.5, None, None, None, None, None, None, (1e-6, 5e-7, 2e-6), None, None,
             1e-4, 1e-4),
        ],
    )
    def test_fitting(
            self,
            red_pot,
            sec_red_pot,
            d_r,
            d_i,
            d_p,
            alph,
            sec_alph,
            k,
            sec_k,
            fit_red_pot,
            fit_sec_red_pot,
            fit_d_r,
            fit_d_i,
            fit_d_p,
            fit_alph,
            fit_sec_alph,
            fit_k,
            fit_sec_k,
    ):
        v, i = FitEE(
            voltage_to_fit=dummy_voltages4,
            current_to_fit=dummy_currents4,
            scan_rate=0.1,
            c_bulk=1,
            step_size=1,
            disk_radius=1.5,
            temperature=298,
            reduction_potential=red_pot,
            second_reduction_potential=sec_red_pot,
            diffusion_reactant=d_r,
            diffusion_intermediate=d_i,
            diffusion_product=d_p,
            alpha=alph,
            second_alpha=sec_alph,
            k_0=k,
            second_k_0=sec_k,
        ).fit(
            reduction_potential=fit_red_pot,
            second_reduction_potential=fit_sec_red_pot,
            diffusion_reactant=fit_d_r,
            diffusion_intermediate=fit_d_i,
            diffusion_product=fit_d_p,
            alpha=fit_alph,
            second_alpha=fit_sec_alph,
            k_0=fit_k,
            second_k_0=fit_sec_k,
        )
<<<<<<< HEAD
        assert v[0] == dummy_voltages4[0]
=======
        assert v[0] == dummy_voltages4[0]


class TestFitSquareScheme:
    @pytest.mark.parametrize(
        "voltage_to_fit, "
        "current_to_fit, "
        "scan_rate, "
        "c_bulk, "
        "step_size, "
        "disk_radius, "
        "temperature, "
        "reduction_potential, "
        "second_reduction_potential, "
        "diffusion_reactant, "
        "diffusion_product, "
        "alpha, "
        "second_alpha, "
        "k_0, "
        "second_k_0, "
        "k_forward, "
        "k_backward, "
        "second_k_forward, "
        "second_k_backward, ",
        [
            (dummy_voltages5, dummy_currents5, -0.1, 1, 1, 1, 300, 0.1, 0.2, 1e-6, 1e-6, 0.5, 0.5, 1e-4, 1e-5, 1e-3, 1e-3, 1e-3, 1e-3),
            (dummy_voltages5, dummy_currents5[4:], 0.1, 1, 1, 1, 300, 0.1, 0.2, 1e-6, 1e-6, 0.5, 0.5, 1e-4, 1e-5, 1e-3, 1e-3, 1e-3, 1e-3),
            (dummy_voltages5, dummy_currents5, 0.1, 0, 1, 1, 300, 0.1, 0.2, 1e-6, 1e-6, 0.5, 0.5, 1e-4, 1e-5, 1e-3, 1e-3, 1e-3, 1e-3),
            (dummy_voltages5, dummy_currents5, 0.1, 1, -5, 1, 300, 0.1, 0.2, 1e-6, 1e-6, 0.5, 0.5, 1e-4, 1e-5, 1e-3, 1e-3, 1e-3, 1e-3),
            (dummy_voltages5, dummy_currents5, 0.1, 1, 1, 0.0, 300, 0.1, 0.2, 1e-6, 1e-6, 0.5, 0.5, 1e-4, 1e-5, 1e-3, 1e-3, 1e-3, 1e-3),
            (dummy_voltages5, dummy_currents5, 0.1, 1, 1, 1, -12, 0.1, 0.2, 1e-6, 1e-6, 0.5, 0.5, 1e-4, 1e-5, 1e-3, 1e-3, 1e-3, 1e-3),
            (dummy_voltages5, dummy_currents5, 0.1, 1, 1, 1, 300, 0.1, 0.2, -1e-6, 1e-6, 0.5, 0.5, 1e-4, 1e-5, 1e-3, 1e-3, 1e-3, 1e-3),
            (dummy_voltages5, dummy_currents5, 0.1, 1, 1, 1, 300, 0.1, 0.2, 1e-6, -8e-6, 0.5, 0.5, 1e-4, 1e-5, 1e-3, 1e-3, 1e-3, 1e-3),
            (dummy_voltages5, dummy_currents5, 0.1, 1, 1, 1, 300, 0.1, 0.2, 1e-6, 0.0, 0.5, 0.5, 1e-4, 1e-5, 1e-3, 1e-3, 1e-3, 1e-3),
            (dummy_voltages5, dummy_currents5, 0.1, 1, 1, 1, 300, 0.1, 0.2, 1e-6, 1e-6, 1.2, 0.5, 1e-4, 1e-5, 1e-3, 1e-3, 1e-3, 1e-3),
            (dummy_voltages5, dummy_currents, 0.1, 1, 1, 1, 300, 0.1, 0.2, 1e-6, 1e-6, 0, 0.5, 1e-4, 1e-5, 1e-3, 1e-3, 1e-3, 1e-3),
            (dummy_voltages5, dummy_currents5, 0.1, 1, 1, 1, 300, 0.1, 0.2, 1e-6, 1e-6, 0.5, -10, 1e-4, 1e-5, 1e-3, 1e-3, 1e-3, 1e-3),
            (dummy_voltages5, dummy_currents5, 0.1, 1, 1, 1, 300, 0.1, 0.2, 1e-6, 1e-6, 0.5, 2, 1e-4, 1e-5, 1e-3, 1e-3, 1e-3, 1e-3),
            (dummy_voltages5, dummy_currents5, 0.1, 1, 1, 1, 300, 0.1, 0.2, 1e-6, 1e-6, 0.5, 0.5, -1e-4, 1e-5, 1e-3, 1e-3, 1e-3, 1e-3),
            (dummy_voltages5, dummy_currents5, 0.1, 1, 1, 1, 300, 0.1, 0.2, 1e-6, 1e-6, 0.5, 0.5, 1e-4, 0.0, 1e-3, 1e-3, 1e-3, 1e-3),
            (dummy_voltages5, dummy_currents5, 0.1, 1, 1, 1, 300, 0.1, 0.2, 1e-6, 1e-6, 0.5, 0.5, 1e-4, 1e-5, -1e-3, 1e-3, 1e-3, 1e-3),
            (dummy_voltages5, dummy_currents5, 0.1, 1, 1, 1, 300, 0.1, 0.2, 1e-6, 1e-6, 0.5, 0.5, 1e-4, 1e-5, 1e-3, -1e-3, 1e-3, 1e-3),
            (dummy_voltages5, dummy_currents5, 0.1, 1, 1, 1, 300, 0.1, 0.2, 1e-6, 1e-6, 0.5, 0.5, 1e-4, 1e-5, 1e-3, 1e-3, -1e-3, 1e-3),
            (dummy_voltages5, dummy_currents5, 0.1, 1, 1, 1, 300, 0.1, 0.2, 1e-6, 1e-6, 0.5, 0.5, 1e-4, 1e-5, 1e-3, 1e-3, 1e-3, -1e-3),
            (dummy_voltages5, dummy_currents5, 0.1, 1, 1, 1, 300, 0.1, 0.2, 1e-6, 1e-6, 0.5, 0.5, 1e-4, 1e-5, 1e-3, 1e-3, 1e-3, 0.0),
        ],
    )
    def test_init(
            self,
            voltage_to_fit,
            current_to_fit,
            scan_rate,
            c_bulk,
            step_size,
            disk_radius,
            temperature,
            reduction_potential,
            second_reduction_potential,
            diffusion_reactant,
            diffusion_product,
            alpha,
            second_alpha,
            k_0,
            second_k_0,
            k_forward,
            k_backward,
            second_k_forward,
            second_k_backward,
    ):
        with pytest.raises(ValueError):
            FitSquareScheme(
                voltage_to_fit=voltage_to_fit,
                current_to_fit=current_to_fit,
                scan_rate=scan_rate,
                c_bulk=c_bulk,
                step_size=step_size,
                disk_radius=disk_radius,
                temperature=temperature,
                reduction_potential=reduction_potential,
                second_reduction_potential=second_reduction_potential,
                diffusion_reactant=diffusion_reactant,
                diffusion_product=diffusion_product,
                alpha=alpha,
                second_alpha=second_alpha,
                k_0=k_0,
                second_k_0=second_k_0,
                k_forward=k_forward,
                k_backward=k_backward,
                second_k_forward=second_k_forward,
                second_k_backward=second_k_backward,
            )

    @pytest.mark.parametrize(
        "red_pot, "
        "sec_red_pot, "
        "d_r, "
        "d_p, "
        "alph, "
        "sec_alph, "
        "k, "
        "sec_k, "
        "kf1, "
        "kb1, "
        "kf2, "
        "kb2, "
        "fit_red_pot, "
        "fit_sec_red_pot, "
        "fit_d_r, "
        "fit_d_p, "
        "fit_alph, "
        "fit_sec_alph, "
        "fit_k, "
        "fit_sec_k, "
        "fit_kf1, "
        "fit_kb1, "
        "fit_kf2, "
        "fit_kb2, ",
        [
            (0.1, None, None, None, None, None, None, None, None, None, None, None, 0.1, 0.2, 1e-6, 1e-6, 0.5, 0.5, 1e-4, 1e-4, 1e-3, 1e-3, 1e-3, 1e-3),
            (None, 0.0, None, None, None, None, None, None, None, None, None, None, 0.1, 0.2, 1e-6, 1e-6, 0.5, 0.5, 1e-4, 1e-4, 1e-3, 1e-3, 1e-3, 1e-3),
            (None, None, 3e-6, None, None, None, None, None, None, None, None, None, 0.1, 0.2, 1e-6, 1e-6, 0.5, 0.5, 1e-4, 1e-4, 1e-3, 1e-3, 1e-3, 1e-3),
            (None, None, None, 4e-6, None, None, None, None, None, None, None, None, 0.1, 0.2, 1e-6, 1e-6, 0.5, 0.5, 1e-4, 1e-4, 1e-3, 1e-3, 1e-3, 1e-3),
            (None, None, None, None, 0.2, None, None, None, None, None, None, None, 0.1, 0.2, 1e-6, 1e-6, 0.5, 0.5, 1e-4, 1e-4, 1e-3, 1e-3, 1e-3, 1e-3),
            (None, None, None, None, None, 0.7, None, None, None, None, None, None, 0.1, 0.2, 1e-6, 1e-6, 0.5, 0.5, 1e-4, 1e-4, 1e-3, 1e-3, 1e-3, 1e-3),
            (None, None, None, None, None, None, 4e-4, None, None, None, None, None, 0.1, 0.2, 1e-6, 1e-6, 0.5, 0.5, 1e-4, 1e-4, 1e-3, 1e-3, 1e-3, 1e-3),
            (None, None, None, None, None, None, None, 3e-4, None, None, None, None, 0.1, 0.2, 1e-6, 1e-6, 0.5, 0.5, 1e-4, 1e-4, 1e-3, 1e-3, 1e-3, 1e-3),
            (None, None, None, None, None, None, None, None, 1e-4, None, None, None, 0.1, 0.2, 1e-6, 1e-6, 0.5, 0.5, 1e-4, 1e-4, 1e-3, 1e-3, 1e-3, 1e-3),
            (None, None, None, None, None, None, None, None, None, 1e-4, None, None, 0.1, 0.2, 1e-6, 1e-6, 0.5, 0.5, 1e-4, 1e-4, 1e-3, 1e-3, 1e-3, 1e-3),
            (None, None, None, None, None, None, None, None, None, None, 1e-4, None, 0.1, 0.2, 1e-6, 1e-6, 0.5, 0.5, 1e-4, 1e-4, 1e-3, 1e-3, 1e-3, 1e-3),
            (None, None, None, None, None, None, None, None, None, None, None, 1e-4, 0.1, 0.2, 1e-6, 1e-6, 0.5, 0.5, 1e-4, 1e-4, 1e-3, 1e-3, 1e-3, 1e-3),
            (None, None, None, None, None, None, None, None, None, None, None, None, (0.3, 0.1), 0.2, 1e-6, 1e-6, 0.5, 0.5, 1e-4, 1e-4, 1e-3, 1e-3, 1e-3, 1e-3),
            (None, None, None, None, None, None, None, None, None, None, None, None, 0.1, 0.2, (2e-7, 1.1e-6, 5e-6), 1e-6, 0.5, 0.5, 1e-4, 1e-4, 1e-3, 1e-3, 1e-3, 1e-3),
            (None, None, None, None, None, None, None, None, None, None, None, None, 0.1, 0.2, 1e-6, (0.0, 1e-6, 4e-6), 0.5, 0.5, 1e-4, 1e-4, 1e-3, 1e-3, 1e-3, 1e-3),
            (None, None, None, None, None, None, None, None, None, None, None, None, 0.1, 0.2, 1e-6, 1e-6, 0.5, (0.5, 0.6, 0.9), 1e-4, 1e-4, 1e-3, 1e-3, 1e-3, 1e-3),
            (None, None, None, None, None, None, None, None, None, None, None, None, 0.1, 0.2, 1e-6, 1e-6, 0.5, 0.5, 1e-4, 1e-4, 1e-3, (1e-3, 3e-2, 5e-2), 1e-3, 1e-3),
            (None, None, None, None, None, None, None, None, None, None, None, 1e-4, 0.1, 0.2, 1e-6, 1e-6, 0.5, 0.5, 1e-4, 1e-4, 1e-3, 1e-3, 1e-3, (4e-4, 8e-4, 1e-1)),
        ],
    )
    def test_fit_params(
            self,
            red_pot,
            sec_red_pot,
            d_r,
            d_p,
            alph,
            sec_alph,
            k,
            sec_k,
            kf1,
            kb1,
            kf2,
            kb2,
            fit_red_pot,
            fit_sec_red_pot,
            fit_d_r,
            fit_d_p,
            fit_alph,
            fit_sec_alph,
            fit_k,
            fit_sec_k,
            fit_kf1,
            fit_kb1,
            fit_kf2,
            fit_kb2,
    ):
        with pytest.raises(ValueError):
            v, i = FitSquareScheme(
                voltage_to_fit=dummy_voltages5,
                current_to_fit=dummy_currents5,
                scan_rate=0.1,
                c_bulk=1,
                step_size=1,
                disk_radius=1.5,
                temperature=298,
                reduction_potential=red_pot,
                second_reduction_potential=sec_red_pot,
                diffusion_reactant=d_r,
                diffusion_product=d_p,
                alpha=alph,
                second_alpha=sec_alph,
                k_0=k,
                second_k_0=sec_k,
                k_forward=kf1,
                k_backward=kb1,
                second_k_forward=kf2,
                second_k_backward=kb2,
            ).fit(
                reduction_potential=fit_red_pot,
                second_reduction_potential=fit_sec_red_pot,
                diffusion_reactant=fit_d_r,
                diffusion_product=fit_d_p,
                alpha=fit_alph,
                second_alpha=fit_sec_alph,
                k_0=fit_k,
                second_k_0=fit_sec_k,
                k_forward=fit_kf1,
                k_backward=fit_kb1,
                second_k_forward=fit_kf2,
                second_k_backward=fit_kb2,
            )

    @pytest.mark.parametrize(
        "red_pot, "
        "sec_red_pot, "
        "d_r, "
        "d_p, "
        "alph, "
        "sec_alph, "
        "k, "
        "sec_k, "
        "kf1, "
        "kb1, "
        "kf2, "
        "kb2, "
        "fit_red_pot, "
        "fit_sec_red_pot, "
        "fit_d_r, "
        "fit_d_p, "
        "fit_alph, "
        "fit_sec_alph, "
        "fit_k, "
        "fit_sec_k, "
        "fit_kf1, "
        "fit_kb1, "
        "fit_kf2, "
        "fit_kb2, ",
        [
            (0.05, 0.15, 1e-6, 1e-6, 0.5, 0.5, 1e-3, 2e-3, 1e-1, 2e-1, None, None, None, None, None, None, None, None, None, None, None, None, 1e-3, 1e-3),
            (0.05, 0.15, 1e-6, 1e-6, 0.5, None, 1e-3, 2e-3, 1e-1, 2e-1, None, None, None, None, None, None, None, (0.3, 0.6), None, None, None, None, 1e-3, 1e-3),
        ],
    )
    def test_fitting(
            self,
            red_pot,
            sec_red_pot,
            d_r,
            d_p,
            alph,
            sec_alph,
            k,
            sec_k,
            kf1,
            kb1,
            kf2,
            kb2,
            fit_red_pot,
            fit_sec_red_pot,
            fit_d_r,
            fit_d_p,
            fit_alph,
            fit_sec_alph,
            fit_k,
            fit_sec_k,
            fit_kf1,
            fit_kb1,
            fit_kf2,
            fit_kb2,
    ):
        v, i = FitSquareScheme(
            voltage_to_fit=dummy_voltages5,
            current_to_fit=dummy_currents5,
            scan_rate=0.1,
            c_bulk=1,
            step_size=1,
            disk_radius=1.5,
            temperature=298,
            reduction_potential=red_pot,
            second_reduction_potential=sec_red_pot,
            diffusion_reactant=d_r,
            diffusion_product=d_p,
            alpha=alph,
            second_alpha=sec_alph,
            k_0=k,
            second_k_0=sec_k,
            k_forward=kf1,
            k_backward=kb1,
            second_k_forward=kf2,
            second_k_backward=kb2,
        ).fit(
            reduction_potential=fit_red_pot,
            second_reduction_potential=fit_sec_red_pot,
            diffusion_reactant=fit_d_r,
            diffusion_product=fit_d_p,
            alpha=fit_alph,
            second_alpha=fit_sec_alph,
            k_0=fit_k,
            second_k_0=fit_sec_k,
            k_forward=fit_kf1,
            k_backward=fit_kb1,
            second_k_forward=fit_kf2,
            second_k_backward=fit_kb2,
        )
        assert v[0] == dummy_voltages5[0]

>>>>>>> 02efb44e
<|MERGE_RESOLUTION|>--- conflicted
+++ resolved
@@ -1,13 +1,8 @@
 import pytest
 import numpy as np
 
-<<<<<<< HEAD
-from cvsim.fit_curve import FitMechanism, FitE_rev, FitE_q, FitE_qC, FitEE
-from cvsim.mechanisms import E_rev, E_q, E_qC, EE
-=======
-from cvsim.fit_curve import FitMechanism, FitE_rev, FitE_q, FitEE, FitSquareScheme
-from cvsim.mechanisms import E_rev, E_q, EE, SquareScheme
->>>>>>> 02efb44e
+from cvsim.fit_curve import FitMechanism, FitE_rev, FitE_q, FitE_qC, FitEE, FitSquareScheme
+from cvsim.mechanisms import E_rev, E_q, E_qC, EE, SquareScheme
 
 
 dummy_voltages, dummy_currents = E_rev(0.3, -0.5, -0.1, 0.1, 1, 1e-6, 2e-6).simulate()
@@ -18,8 +13,6 @@
 dummy_voltages2 = np.insert(dummy_voltages2, 0, -0.4)
 dummy_currents2 = np.insert(dummy_currents2, 0, 0.0)
 
-<<<<<<< HEAD
-# adjust these later
 dummy_voltages3, dummy_currents3 = E_qC(0.4, -0.6, 0.05, 0.1, 1, 1e-6, 2e-6, 0.5, 1e-4, 1e-3, 1e-4).simulate()
 dummy_voltages3 = np.insert(dummy_voltages3, 0, 0.4)
 dummy_currents3 = np.insert(dummy_currents3, 0, 0.0)
@@ -28,15 +21,10 @@
 dummy_voltages4 = np.insert(dummy_voltages4, 0, -0.6)
 dummy_currents4 = np.insert(dummy_currents4, 0, 0.0)
 
-=======
-dummy_voltages4, dummy_currents4 = EE(-0.6, 0.6, -0.05, 0.1, 0.1, 1, 1e-6, 1e-6, 1e-6, 0.5, 0.5, 1e-5, 1e-4).simulate()
-dummy_voltages4 = np.insert(dummy_voltages4, 0, -0.6)
-dummy_currents4 = np.insert(dummy_currents4, 0, 0.0)
-
 dummy_voltages5, dummy_currents5 = SquareScheme(-0.5, 0.6, 0.05, 0.15, 0.1, 1, 1e-6, 1e-6, 0.5, 0.5, 1e-3, 2e-3, 1e-1, 2e-1, 1e-3, 3e-3).simulate()
 dummy_voltages5 = np.insert(dummy_voltages5, 0, -0.5)
 dummy_currents5 = np.insert(dummy_currents5, 0, 0.0)
->>>>>>> 02efb44e
+
 
 class TestFitMechanism:
 
@@ -808,9 +796,6 @@
             k_0=fit_k,
             second_k_0=fit_sec_k,
         )
-<<<<<<< HEAD
-        assert v[0] == dummy_voltages4[0]
-=======
         assert v[0] == dummy_voltages4[0]
 
 
@@ -1105,4 +1090,3 @@
         )
         assert v[0] == dummy_voltages5[0]
 
->>>>>>> 02efb44e
