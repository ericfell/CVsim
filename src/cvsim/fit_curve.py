"""
Module for cyclic voltammogram fitting, using a semi-integration
simulated CV for one- and two-electron processes.
"""

from abc import ABC, abstractmethod
from typing import TypeAlias, Callable
import numpy as np
from scipy.optimize import curve_fit
from .mechanisms import CyclicVoltammetryScheme, E_rev, E_q, E_qC, EE, SquareScheme


_ParamGuess: TypeAlias = None | float | tuple[float, float] | tuple[float, float, float]

# Max allowable position for initial voltage oscillations in CV scan. Oftentimes the
# first few voltage points returned from potentiostat can oscillate without a defined scan direction.
VOLTAGE_OSCILLATION_LIMIT = 10


class FitMechanism(ABC):
    """
    Scheme for fitting cyclic voltammograms.

    Parameters
    ----------
    voltage_to_fit : list[float] | np.ndarray
        Array of voltage data of the CV to fit.
    current_to_fit : list[float] | np.ndarray
        Array of current data of the CV to fit.
    scan_rate : float
        Potential sweep rate (V/s).
    c_bulk : float
        Bulk concentration of redox species (mM or mol/m^3).
    step_size : float
        Voltage increment during CV scan (mV).
    disk_radius : float
        Radius of disk macro-electrode (mm).
    temperature : float
        Temperature (K).
        Default is 298.0 K (24.85C).
    reduction_potential : float | None
        Reduction potential of the one-electron transfer process (V vs. reference).
        If known, can be fixed value, otherwise defaults to None.
    diffusion_reactant : float | None
        Diffusion coefficient of reactant (cm^2/s).
        If known, can be fixed value, otherwise defaults to None.
    diffusion_product : float | None
        Diffusion coefficient of product (cm^2/s).
        If known, can be fixed value, otherwise defaults to None.

    """

    def __init__(
            self,
            voltage_to_fit: list[float] | np.ndarray,
            current_to_fit: list[float] | np.ndarray,
            scan_rate: float,
            c_bulk: float,
            step_size: float,
            disk_radius: float,
            temperature: float = 298.0,
            reduction_potential: float | None = None,
            diffusion_reactant: float | None = None,
            diffusion_product: float | None = None,
    ) -> None:
        if len(voltage_to_fit) != len(current_to_fit):
            raise ValueError("'voltage_to_fit' and 'current_to_fit' must be equal length")

        self._ensure_positive('step_size', step_size)
        self._ensure_positive('scan_rate', scan_rate)
        self._ensure_positive('disk_radius', disk_radius)
        self._ensure_positive('c_bulk', c_bulk)
        self._ensure_positive('temperature', temperature)
        self._ensure_positive_or_none('diffusion_reactant', diffusion_reactant)
        self._ensure_positive_or_none('diffusion_product', diffusion_product)

        self.current_to_fit = current_to_fit
        self.scan_rate = scan_rate
        self.c_bulk = c_bulk
        self.step_size = step_size
        self.disk_radius = disk_radius
        self.temperature = temperature
        self.reduction_potential = reduction_potential
        self.diffusion_reactant = diffusion_reactant
        self.diffusion_product = diffusion_product

        # rounding the start/reverse potentials from the input experimental voltage data to
        # 2 decimal places helps reduce noise and--based on authors' experience--it is pretty rare
        # to see start/reverse potentials initialized in the lab being declared to the third decimal place.
        self.start_potential = round(voltage_to_fit[0], 2)
<<<<<<< HEAD
        start_voltage_mv = round(self.start_potential * 1000)
=======
        start_potential_mv = round(self.start_potential * 1000)
>>>>>>> 02efb44e

        if voltage_to_fit[VOLTAGE_OSCILLATION_LIMIT] > self.start_potential:
            # scan starts towards more positive
            self.switch_potential = round(max(voltage_to_fit), 2)
        else:
            # scan starts towards more negative
            self.switch_potential = round(min(voltage_to_fit), 2)
<<<<<<< HEAD
        reverse_voltage_mv = round(self.switch_potential * 1000)
=======
        switch_potential_mv = round(self.switch_potential * 1000)
>>>>>>> 02efb44e

        # make a cleaner x array
        scan_direction = -1 if self.start_potential < self.switch_potential else 1
        delta_theta = scan_direction * self.step_size

        thetas = [round((i - delta_theta)) for i in [start_potential_mv, switch_potential_mv]]
        forward_scan = np.arange(thetas[0], thetas[1], step=delta_theta * -1)
        reverse_scan = np.append(forward_scan[-2::-1], start_potential_mv)
        self.voltage_to_fit = np.concatenate([forward_scan, reverse_scan]) / 1000

        # Contains only variables with a user-specified fixed value.
        # These params are shared by all CVsim mechanisms
        self.fixed_vars = {
            'reduction_potential': reduction_potential,
            'diffusion_reactant': diffusion_reactant,
            'diffusion_product': diffusion_product,
        }

        # Values are [initial guess, lower bound, upper bound]
        # These params are shared by all CVsim mechanisms
        self.default_vars = {
            'reduction_potential': [
                round((self.voltage_to_fit[np.argmax(self.current_to_fit)]
                       + self.voltage_to_fit[np.argmin(self.current_to_fit)]) / 2, 3),
                min(self.start_potential, self.switch_potential),
                max(self.start_potential, self.switch_potential),
            ],
            'diffusion_reactant': [1e-6, 5e-8, 1e-4],
            'diffusion_product': [1e-6, 5e-8, 1e-4],
        }

    @staticmethod
    def _ensure_positive(param: str, value: float):
        if value <= 0.0:
            raise ValueError(f"'{param}' must be > 0.0")

    @staticmethod
    def _ensure_positive_or_none(param: str, value: float | None):
        if value is not None and value <= 0.0:
            raise ValueError(f"'{param}' must be > 0.0 or None")

    @staticmethod
    def _ensure_open_unit_interval_or_none(param: str, value: float | None):
        if value is not None and not 0.0 < value < 1.0:
            raise ValueError(f"'{param}' must be between 0.0 and 1.0, or None")

    @staticmethod
    def _non_none_dict(mapping: dict):
        return {k: v for k, v in mapping.items() if v is not None}

    @staticmethod
    def _fit_var_checker(fit_vars: dict, fit_default_vars: dict) -> dict:  # TODO rename
        # take fit_vars dict, for each in it, replace the initial guess/bounds if specified
        for param, value in fit_vars.items():
            if isinstance(value, float | int):
                # Initial guess
                fit_default_vars[param][0] = value
            elif isinstance(value, tuple) and len(value) == 2:
                # Lower and upper bound
                if value[0] >= value[1]:
                    raise ValueError(f"'{param}' lower bound must be lower than upper bound")
                fit_default_vars[param][1] = value[0]
                fit_default_vars[param][2] = value[1]
            elif isinstance(value, tuple) and len(value) == 3:
                if not value[1] < value[0] < value[2]:
                    raise ValueError(f"'{param}' lower bound must be lower than upper bound and guess between them")
                fit_default_vars[param] = list(value)
            elif not None:
                raise ValueError(f"'{param}' allowed inputs: "
                                 f"None | float | tuple[float, float] | tuple[float, float, float]")
        return fit_default_vars

    @abstractmethod
    def _scheme(self, get_var: Callable[[str], float]) -> CyclicVoltammetryScheme:
        raise NotImplementedError

    def _fit(self, fit_vars: dict[str, _ParamGuess]) -> tuple[np.ndarray, np.ndarray]:
        fit_vars = self._non_none_dict(fit_vars)
        fixed_vars = self._non_none_dict(self.fixed_vars)

        # check intersection of fixed_vars / fit_vars dicts. if so raise error
        intersection_errors = fixed_vars.keys() & fit_vars.keys()
        if intersection_errors:
            raise ValueError(f"Cannot input fixed value and guess value for {*intersection_errors,}")

        # get params that will be fit
        fitting_params = [
            param for param in self.default_vars
            if param not in fixed_vars.keys()
        ]

        # create deep copy of default dict, and trim to set of fit variables
        fit_default_vars = {k: list(v) for k, v in self.default_vars.items() if k in fitting_params}
        var_index = {var: index for index, var in enumerate(fit_default_vars.keys())}

        fit_default_vars = self._fit_var_checker(fit_vars, fit_default_vars)

        for param, (initial, lower, upper) in fit_default_vars.items():
            if not lower < initial < upper:
                # check if default initial guess is outside bounds, set guess to avg of bounds
                # TODO not useful if spans many order of magnitudes, use logarithmic mean?
                fit_default_vars[param] = [(lower + upper) / 2, lower, upper]
                # check if user's guess was outside bounds
                if initial != self.default_vars[param][0]:  # TODO is this redundant?
                    raise ValueError(f"Initial guess for '{param}' is outside user-defined bounds")

        print(f"final fitting vars: {fit_default_vars}")
        initial_guesses, lower_bounds, upper_bounds = zip(*fit_default_vars.values())

        print(f'Initial guesses: {initial_guesses}')
        print(f'Lower/Upper bounds: {lower_bounds}/{upper_bounds}')
        print(f'Fixed params: {list(fixed_vars)}')
        print(f'Fitting for: {list(fitting_params)}')

        def get_var(args: tuple[float, ...], param: str) -> float:
            # Helper function to retrieve value for fixed variable if it exists, or retrieve the
            # guess for the parameter that is passed in via curve_fit.
            if param in fixed_vars:
                return fixed_vars[param]
            return args[var_index[param]]

        def fit_function(
                x: list[float] | np.ndarray,  # pylint: disable=unused-argument
                *args: float,
        ) -> np.ndarray:
            # Inner function used by scipy's curve_fit to fit a CV according to the mechanism.
            # Note that Scipy's `curve_fit` does not allow for the user to pass in a function with various dynamic
            # parameters so `fit_function` and `get_var` are used to pass CV simulations to `curve_fit` with optional
            # inputs of initial guesses/bounds from `fit`.
            print(f"trying values: {args}")

            _, i_fit = self._scheme(lambda param: get_var(args, param)).simulate()
            return i_fit

        # fit raw data but exclude first data point, as semi-analytical method skips time=0
        # TODO need normalization of the current?
        fit_results = curve_fit(
            f=fit_function,
            xdata=self.voltage_to_fit,
            ydata=self.current_to_fit[1:],
            #ydata=(self.current_to_fit[1:] / max(abs(self.current_to_fit[1:]))), # normalized
            p0=initial_guesses,
            bounds=[lower_bounds, upper_bounds],
            #x_scale=[1,1e5],
        )
        # TODO: return the optimal parameters, transform popt from an array into a dict keyed by fitting param name?
        popt, pcov = list(fit_results)
        current_fit = fit_function(self.voltage_to_fit, *popt)
        sigma = np.sqrt(np.diag(pcov))  # one standard deviation of the parameters

        for val, error, param in zip(popt, sigma, fitting_params):
            print(f"Final fit: '{param}': {val:.2E} +/- {error:.0E}")
        print(f"Ill-conditioned if large: {np.linalg.cond(pcov)}")  # remove

        # Semi-analytical method does not compute the first point (i.e. time=0)
        # so the starting voltage data point with a zero current is reinserted
        self.voltage_to_fit = np.insert(self.voltage_to_fit, 0, self.start_potential)
        current_fit = np.insert(current_fit, 0, 0)
        return self.voltage_to_fit, current_fit


class FitE_rev(FitMechanism):
    """Scheme for fitting a CV for a reversible (Nernstian) one electron transfer mechanism."""

    def _scheme(self, get_var: Callable[[str], float]) -> CyclicVoltammetryScheme:
        return E_rev(
                start_potential=self.start_potential,
                switch_potential=self.switch_potential,
                reduction_potential=get_var('reduction_potential'),
                scan_rate=self.scan_rate,
                c_bulk=self.c_bulk,
                diffusion_reactant=get_var('diffusion_reactant'),
                diffusion_product=get_var('diffusion_product'),
                step_size=self.step_size,
                disk_radius=self.disk_radius,
                temperature=self.temperature,
        )

    def fit(
            self,
            reduction_potential: _ParamGuess = None,
            diffusion_reactant: _ParamGuess = None,
            diffusion_product: _ParamGuess = None,
    ) -> tuple[np.ndarray, np.ndarray]:
        """
        Fits the CV for a reversible (Nernstian) one electron transfer mechanism.
        If a parameter is given, it must be a: float for initial guess of parameter; tuple[float, float] for
        (lower bound, upper bound) of the initial guess; or tuple[float, float, float] for
        (initial guess, lower bound, upper bound).

        Parameters
        ----------
        reduction_potential : None | float | tuple[float, float] | tuple[float, float, float]
            Optional guess for the reduction potential of the one-electron transfer process (V vs. reference).
            Defaults to None.
        diffusion_reactant : None | float | tuple[float, float] | tuple[float, float, float]
            Optional guess for the diffusion coefficient of reactant (cm^2/s).
            Defaults to None.
        diffusion_product : None | float | tuple[float, float] | tuple[float, float, float]
            Optional guess for the diffusion coefficient of product (cm^2/s).
            Defaults to None.

        Returns
        -------
        voltage_to_fit : np.ndarray
            Array of potential (V) values of the CV fit.
        current_fit : np.ndarray
            Array of current (A) values of the CV fit.

        """

        return self._fit({
            'reduction_potential': reduction_potential,
            'diffusion_reactant': diffusion_reactant,
            'diffusion_product': diffusion_product,
        })


class FitE_q(FitMechanism):
    """
    Scheme for fitting a CV for a quasi-reversible one electron transfer mechanism.

    Parameters
    ----------
    voltage_to_fit : list[float] | np.ndarray
        Array of voltage data of the CV to fit.
    current_to_fit : list[float] | np.ndarray
        Array of current data of the CV to fit.
    scan_rate : float
        Potential sweep rate (V/s).
    c_bulk : float
        Bulk concentration of redox species (mM or mol/m^3).
    step_size : float
        Voltage increment during CV scan (mV).
    disk_radius : float
        Radius of disk macro-electrode (mm).
    temperature : float
        Temperature (K).
        Default is 298.0 K (24.85C).
    reduction_potential : float | None
        Reduction potential of the one-electron transfer process (V vs. reference).
        If known, can be fixed value, otherwise defaults to None.
    diffusion_reactant : float | None
        Diffusion coefficient of reactant (cm^2/s).
        If known, can be fixed value, otherwise defaults to None.
    diffusion_product : float | None
        Diffusion coefficient of product (cm^2/s).
        If known, can be fixed value, otherwise defaults to None.
    alpha : float | None
        Charge transfer coefficient (no units).
        If known, can be fixed value, otherwise defaults to None.
    k_0 : float | None
        Standard electrochemical rate constant (cm/s).
        If known, can be fixed value, otherwise defaults to None.

    """

    def __init__(
            self,
            voltage_to_fit: list[float] | np.ndarray,
            current_to_fit: list[float] | np.ndarray,
            scan_rate: float,
            c_bulk: float,
            step_size: float,
            disk_radius: float,
            temperature: float = 298.0,
            reduction_potential: float | None = None,
            diffusion_reactant: float | None = None,
            diffusion_product: float | None = None,
            alpha: float | None = None,
            k_0: float | None = None,
    ) -> None:
        super().__init__(
            voltage_to_fit,
            current_to_fit,
            scan_rate,
            c_bulk,
            step_size,
            disk_radius,
            temperature,
            reduction_potential,
            diffusion_reactant,
            diffusion_product,
        )

        self._ensure_open_unit_interval_or_none('alpha', alpha)
        self._ensure_positive_or_none('k_0', k_0)

        self.alpha = alpha
        self.k_0 = k_0

        self.fixed_vars |= {
            'alpha': alpha,
            'k_0': k_0,
        }

        # default [initial guess, lower bound, upper bound]
        self.default_vars |= {
            'alpha': [0.5, 0.01, 0.99],
            'k_0': [1e-5, 1e-8, 1e-3],
        }

    def _scheme(self, get_var: Callable[[str], float]) -> CyclicVoltammetryScheme:
        return E_q(
            start_potential=self.start_potential,
            switch_potential=self.switch_potential,
            reduction_potential=get_var('reduction_potential'),
            scan_rate=self.scan_rate,
            c_bulk=self.c_bulk,
            diffusion_reactant=get_var('diffusion_reactant'),
            diffusion_product=get_var('diffusion_product'),
            alpha=get_var('alpha'),
            k_0=get_var('k_0'),
            step_size=self.step_size,
            disk_radius=self.disk_radius,
            temperature=self.temperature,
        )

    def fit(
            self,
            reduction_potential: _ParamGuess = None,
            diffusion_reactant: _ParamGuess = None,
            diffusion_product: _ParamGuess = None,
            alpha: _ParamGuess = None,
            k_0: _ParamGuess = None,
    ) -> tuple[np.ndarray, np.ndarray]:
        """
        Fits the CV for a quasi-reversible one electron transfer mechanism.
        If a parameter is given, it must be a: float for initial guess of parameter; tuple[float, float] for
        (lower bound, upper bound) of the initial guess; or tuple[float, float, float] for
        (initial guess, lower bound, upper bound).

        Parameters
        ----------
        reduction_potential : None | float | tuple[float, float] | tuple[float, float, float]
            Optional guess for the reduction potential of the one-electron transfer process (V vs. reference).
            Defaults to None.
        diffusion_reactant : None | float | tuple[float, float] | tuple[float, float, float]
            Optional guess for the diffusion coefficient of reactant (cm^2/s).
            Defaults to None.
        diffusion_product : None | float | tuple[float, float] | tuple[float, float, float]
            Optional guess for the diffusion coefficient of product (cm^2/s).
            Defaults to None.
        alpha : None | float | tuple[float, float] | tuple[float, float, float]
            Optional guess for the charge transfer coefficient (no units).
            Defaults to None.
        k_0 : None | float | tuple[float, float] | tuple[float, float, float]
            Optional guess for the standard electrochemical rate constant (cm/s).
            Defaults to None.

        Returns
        -------
        voltage_to_fit : np.ndarray
            Array of potential (V) values of the CV fit.
        current_fit : np.ndarray
            Array of current (A) values of the CV fit.

        """
        return self._fit({
            'reduction_potential': reduction_potential,
            'diffusion_reactant': diffusion_reactant,
            'diffusion_product': diffusion_product,
            'alpha': alpha,
            'k_0': k_0,
        })


class FitE_qC(FitMechanism):
    """
    Scheme for fitting a CV for a quasi-reversible one electron transfer, followed by
    a reversible first order homogeneous chemical transformation mechanism.

    Parameters
    ----------
    voltage_to_fit : list[float] | np.ndarray
        Array of voltage data of the CV to fit.
    current_to_fit : list[float] | np.ndarray
        Array of current data of the CV to fit.
    scan_rate : float
        Potential sweep rate (V/s).
    c_bulk : float
        Bulk concentration of redox species (mM or mol/m^3).
    step_size : float
        Voltage increment during CV scan (mV).
    disk_radius : float
        Radius of disk macro-electrode (mm).
    temperature : float
        Temperature (K).
        Default is 298.0 K (24.85C).
    reduction_potential : float | None
        Reduction potential of the one-electron transfer process (V vs. reference).
        If known, can be fixed value, otherwise defaults to None.
    diffusion_reactant : float | None
        Diffusion coefficient of reactant (cm^2/s).
        If known, can be fixed value, otherwise defaults to None.
    diffusion_product : float | None
        Diffusion coefficient of product (cm^2/s).
        If known, can be fixed value, otherwise defaults to None.
    alpha : float | None
        Charge transfer coefficient (no units).
        If known, can be fixed value, otherwise defaults to None.
    k_0 : float | None
        Standard electrochemical rate constant (cm/s).
        If known, can be fixed value, otherwise defaults to None.
    k_forward : float | None
        First order forward chemical rate constant (1/s).
        If known, can be fixed value, otherwise defaults to None.
    k_backward : float | None
        First order backward chemical rate constant (1/s).
        If known, can be fixed value, otherwise defaults to None.

    """

    def __init__(
            self,
            voltage_to_fit: list[float] | np.ndarray,
            current_to_fit: list[float] | np.ndarray,
            scan_rate: float,
            c_bulk: float,
            step_size: float,
            disk_radius: float,
            temperature: float = 298.0,
            reduction_potential: float | None = None,
            diffusion_reactant: float | None = None,
            diffusion_product: float | None = None,
            alpha: float | None = None,
            k_0: float | None = None,
            k_forward: float | None = None,
            k_backward: float | None = None,
    ) -> None:
        super().__init__(
            voltage_to_fit,
            current_to_fit,
            scan_rate,
            c_bulk,
            step_size,
            disk_radius,
            temperature,
            reduction_potential,
            diffusion_reactant,
            diffusion_product,
        )

        self._ensure_open_unit_interval_or_none('alpha', alpha)
        self._ensure_positive_or_none('k_0', k_0)
        self._ensure_positive_or_none('k_forward', k_forward)
        self._ensure_positive_or_none('k_backward', k_backward)

        self.alpha = alpha
        self.k_0 = k_0
        self.k_forward = k_forward
        self.k_backward = k_backward

        self.fixed_vars |= {
            'alpha': alpha,
            'k_0': k_0,
            'k_forward': k_forward,
            'k_backward': k_backward,
        }

        # default [initial guess, lower bound, upper bound]
        self.default_vars |= {
            'alpha': [0.5, 0.01, 0.99],
            'k_0': [1e-5, 1e-8, 1e-3],
            'k_forward': [1e-3, 1e-8, 1e3],
            'k_backward': [1e-3, 1e-8, 1e3],
        }

    def _scheme(self, get_var: Callable[[str], float]) -> CyclicVoltammetryScheme:
        return E_qC(
            start_potential=self.start_potential,
            switch_potential=self.switch_potential,
            reduction_potential=get_var('reduction_potential'),
            scan_rate=self.scan_rate,
            c_bulk=self.c_bulk,
            diffusion_reactant=get_var('diffusion_reactant'),
            diffusion_product=get_var('diffusion_product'),
            alpha=get_var('alpha'),
            k_0=get_var('k_0'),
            k_forward=get_var('k_forward'),
            k_backward=get_var('k_backward'),
            step_size=self.step_size,
            disk_radius=self.disk_radius,
            temperature=self.temperature,
        )

    def fit(
            self,
            reduction_potential: _ParamGuess = None,
            diffusion_reactant: _ParamGuess = None,
            diffusion_product: _ParamGuess = None,
            alpha: _ParamGuess = None,
            k_0: _ParamGuess = None,
            k_forward: _ParamGuess = None,
            k_backward: _ParamGuess = None,
    ) -> tuple[np.ndarray, np.ndarray]:
        """
        Fits the CV for a quasi-reversible one electron transfer, followed by a reversible first
        order homogeneous chemical transformation mechanism.
        If a parameter is given, it must be a: float for initial guess of parameter; tuple[float, float] for
        (lower bound, upper bound) of the initial guess; or tuple[float, float, float] for
        (initial guess, lower bound, upper bound).

        Parameters
        ----------
        reduction_potential : None | float | tuple[float, float] | tuple[float, float, float]
            Optional guess for the reduction potential of the one-electron transfer process (V vs. reference).
            Defaults to None.
        diffusion_reactant : None | float | tuple[float, float] | tuple[float, float, float]
            Optional guess for the diffusion coefficient of reactant (cm^2/s).
            Defaults to None.
        diffusion_product : None | float | tuple[float, float] | tuple[float, float, float]
            Optional guess for the diffusion coefficient of product (cm^2/s).
            Defaults to None.
        alpha : None | float | tuple[float, float] | tuple[float, float, float]
            Optional guess for the charge transfer coefficient (no units).
            Defaults to None.
        k_0 : None | float | tuple[float, float] | tuple[float, float, float]
            Optional guess for the standard electrochemical rate constant (cm/s).
            Defaults to None.
        k_forward : None | float | tuple[float, float] | tuple[float, float, float]
            Optional guess for the first order forward chemical rate constant (1/s).
            Defaults to None.
        k_backward : None | float | tuple[float, float] | tuple[float, float, float]
            Optional guess for the first order backward chemical rate constant (1/s).
            Defaults to None.

        Returns
        -------
        voltage_to_fit : np.ndarray
            Array of potential (V) values of the CV fit.
        current_fit : np.ndarray
            Array of current (A) values of the CV fit.

        """
        return self._fit({
            'reduction_potential': reduction_potential,
            'diffusion_reactant': diffusion_reactant,
            'diffusion_product': diffusion_product,
            'alpha': alpha,
            'k_0': k_0,
            'k_forward': k_forward,
            'k_backward': k_backward,
        })

class FitEE(FitMechanism):
    """
    Scheme for fitting a CV for a two successive one-electron quasi-reversible transfer mechanism.

    Parameters
    ----------
    voltage_to_fit : list[float] | np.ndarray
        Array of voltage data of the CV to fit.
    current_to_fit : list[float] | np.ndarray
        Array of current data of the CV to fit.
    scan_rate : float
        Potential sweep rate (V/s).
    c_bulk : float
        Bulk concentration of redox species (mM or mol/m^3).
    step_size : float
        Voltage increment during CV scan (mV).
    disk_radius : float
        Radius of disk macro-electrode (mm).
    temperature : float
        Temperature (K).
        Default is 298.0 K (24.85C).
    reduction_potential : float | None
        Reduction potential of the first one-electron transfer process (V vs. reference).
        If known, can be fixed value, otherwise defaults to None.
    second_reduction_potential : float | None
        Reduction potential of the second one-electron transfer process (V vs. reference).
        If known, can be fixed value, otherwise defaults to None.
    diffusion_reactant : float | None
        Diffusion coefficient of reactant (cm^2/s).
        If known, can be fixed value, otherwise defaults to None.
    diffusion_intermediate : float | None
        Diffusion coefficient of intermediate (cm^2/s).
        If known, can be fixed value, otherwise defaults to None.
    diffusion_product : float | None
        Diffusion coefficient of product (cm^2/s).
        If known, can be fixed value, otherwise defaults to None.
    alpha : float | None
        Charge transfer coefficient of first redox process (no units).
        If known, can be fixed value, otherwise defaults to None.
    second_alpha : float | None
        Charge transfer coefficient of second redox process (no units).
        If known, can be fixed value, otherwise defaults to None.
    k_0 : float | None
        Standard electrochemical rate constant of first redox process (cm/s).
        If known, can be fixed value, otherwise defaults to None.
    second_k_0 : float | None
        Standard electrochemical rate constant of second redox process (cm/s).
        If known, can be fixed value, otherwise defaults to None.

    """

    def __init__(
            self,
            voltage_to_fit: list[float] | np.ndarray,
            current_to_fit: list[float] | np.ndarray,
            scan_rate: float,
            c_bulk: float,
            step_size: float,
            disk_radius: float,
            temperature: float = 298.0,
            reduction_potential: float | None = None,
            second_reduction_potential: float | None = None,
            diffusion_reactant: float | None = None,
            diffusion_intermediate: float | None = None,
            diffusion_product: float | None = None,
            alpha: float | None = None,
            second_alpha: float | None = None,
            k_0: float | None = None,
            second_k_0: float | None = None,
    ) -> None:
        super().__init__(
            voltage_to_fit,
            current_to_fit,
            scan_rate,
            c_bulk,
            step_size,
            disk_radius,
            temperature,
            reduction_potential,
            diffusion_reactant,
            diffusion_product,
        )

        self._ensure_positive_or_none('diffusion_intermediate', diffusion_intermediate)
        self._ensure_open_unit_interval_or_none('alpha', alpha)
        self._ensure_open_unit_interval_or_none('second_alpha', second_alpha)
        self._ensure_positive_or_none('k_0', k_0)
        self._ensure_positive_or_none('second_k_0', second_k_0)

        self.second_reduction_potential = second_reduction_potential
        self.diffusion_intermediate = diffusion_intermediate
        self.alpha = alpha
        self.second_alpha = second_alpha
        self.k_0 = k_0
        self.second_k_0 = second_k_0

        self.fixed_vars |= {
            'second_reduction_potential': second_reduction_potential,
            'diffusion_intermediate': diffusion_intermediate,
            'alpha': alpha,
            'second_alpha': second_alpha,
            'k_0': k_0,
            'second_k_0': second_k_0,
        }

        # default [initial guess, lower bound, upper bound]
        self.default_vars |= {
            'second_reduction_potential': [  # TODO need to think about this
                round((self.voltage_to_fit[np.argmax(self.current_to_fit)]
                       + self.voltage_to_fit[np.argmin(self.current_to_fit)]) / 2, 3),
                min(self.start_potential, self.switch_potential),
                max(self.start_potential, self.switch_potential),
            ],
            'diffusion_intermediate': [1e-6, 5e-8, 1e-4],
            'alpha': [0.5, 0.01, 0.99],
            'second_alpha': [0.5, 0.01, 0.99],
            'k_0': [1e-5, 1e-8, 1e-3],
            'second_k_0': [1e-5, 1e-8, 1e-3],
        }

    def _scheme(self, get_var: Callable[[str], float]) -> CyclicVoltammetryScheme:
        return EE(
            start_potential=self.start_potential,
            switch_potential=self.switch_potential,
            reduction_potential=get_var('reduction_potential'),
            second_reduction_potential=get_var('second_reduction_potential'),
            scan_rate=self.scan_rate,
            c_bulk=self.c_bulk,
            diffusion_reactant=get_var('diffusion_reactant'),
            diffusion_intermediate=get_var('diffusion_intermediate'),
            diffusion_product=get_var('diffusion_product'),
            alpha=get_var('alpha'),
            second_alpha=get_var('second_alpha'),
            k_0=get_var('k_0'),
            second_k_0=get_var('second_k_0'),
            step_size=self.step_size,
            disk_radius=self.disk_radius,
            temperature=self.temperature,
        )

    def fit(
            self,
            reduction_potential: _ParamGuess = None,
            second_reduction_potential: _ParamGuess = None,
            diffusion_reactant: _ParamGuess = None,
            diffusion_intermediate: _ParamGuess = None,
            diffusion_product: _ParamGuess = None,
            alpha: _ParamGuess = None,
            second_alpha: _ParamGuess = None,
            k_0: _ParamGuess = None,
            second_k_0: _ParamGuess = None,
    ) -> tuple[np.ndarray, np.ndarray]:
        """
        Fits the CV for a two successive one-electron quasi-reversible transfer mechanism.
        If a parameter is given, it must be a: float for initial guess of parameter; tuple[float, float] for
        (lower bound, upper bound) of the initial guess; or tuple[float, float, float] for
        (initial guess, lower bound, upper bound).

        Parameters
        ----------
        reduction_potential : None | float | tuple[float, float] | tuple[float, float, float]
            Optional guess for the reduction potential of the first one-electron transfer process (V vs. reference).
            Defaults to None.
        second_reduction_potential : None | float | tuple[float, float] | tuple[float, float, float]
            Optional guess for the reduction potential of the second one-electron transfer process (V vs. reference).
            Defaults to None.
        diffusion_reactant : None | float | tuple[float, float] | tuple[float, float, float]
            Optional guess for the diffusion coefficient of reactant (cm^2/s).
            Defaults to None.
        diffusion_intermediate : None | float | tuple[float, float] | tuple[float, float, float]
            Optional guess for the diffusion coefficient of intermediate (cm^2/s).
            Defaults to None.
        diffusion_product : None | float | tuple[float, float] | tuple[float, float, float]
            Optional guess for the diffusion coefficient of product (cm^2/s).
            Defaults to None.
        alpha : None | float | tuple[float, float] | tuple[float, float, float]
            Optional guess for the charge transfer coefficient of the second redox process (no units).
            Defaults to None.
        second_alpha : None | float | tuple[float, float] | tuple[float, float, float]
            Optional guess for the charge transfer coefficient of the second redox process (no units).
            Defaults to None.
        k_0 : None | float | tuple[float, float] | tuple[float, float, float]
            Optional guess for the standard electrochemical rate constant of the first redox process (cm/s).
            Defaults to None.
        second_k_0 : None | float | tuple[float, float] | tuple[float, float, float]
            Optional guess for the standard electrochemical rate constant of the second redox process (cm/s).
            Defaults to None.

        Returns
        -------
        voltage_to_fit : np.ndarray
            Array of potential (V) values of the CV fit.
        current_fit : np.ndarray
            Array of current (A) values of the CV fit.

        """

        return self._fit({
            'reduction_potential': reduction_potential,
            'second_reduction_potential': second_reduction_potential,
            'diffusion_reactant': diffusion_reactant,
            'diffusion_intermediate': diffusion_intermediate,
            'diffusion_product': diffusion_product,
            'alpha': alpha,
            'second_alpha': second_alpha,
            'k_0': k_0,
            'second_k_0': second_k_0,
        })


class FitSquareScheme(FitMechanism):
    """
    Scheme for fitting a CV for two quasi-reversible, one-electron transfers of homogeneously
    interconverting reactants (Square Scheme) mechanism.

    Parameters
    ----------
    voltage_to_fit : list[float] | np.ndarray
        Array of voltage data of the CV to fit.
    current_to_fit : list[float] | np.ndarray
        Array of current data of the CV to fit.
    scan_rate : float
        Potential sweep rate (V/s).
    c_bulk : float
        Bulk concentration of redox species (mM or mol/m^3).
    step_size : float
        Voltage increment during CV scan (mV).
    disk_radius : float
        Radius of disk macro-electrode (mm).
    temperature : float
        Temperature (K).
        Default is 298.0 K (24.85C).
    reduction_potential : float | None
        Reduction potential of the first one-electron transfer process (V vs. reference).
        If known, can be fixed value, otherwise defaults to None.
    second_reduction_potential : float | None
        Reduction potential of the second one-electron transfer process (V vs. reference).
        If known, can be fixed value, otherwise defaults to None.
    diffusion_reactant : float | None
        Diffusion coefficient of reactant (cm^2/s).
        If known, can be fixed value, otherwise defaults to None.
    diffusion_product : float | None
        Diffusion coefficient of product (cm^2/s).
        If known, can be fixed value, otherwise defaults to None.
    alpha : float | None
        Charge transfer coefficient of first redox process (no units).
        If known, can be fixed value, otherwise defaults to None.
    second_alpha : float | None
        Charge transfer coefficient of second redox process (no units).
        If known, can be fixed value, otherwise defaults to None.
    k_0 : float | None
        Standard electrochemical rate constant of first redox process (cm/s).
        If known, can be fixed value, otherwise defaults to None.
    second_k_0 : float | None
        Standard electrochemical rate constant of second redox process (cm/s).
        If known, can be fixed value, otherwise defaults to None.
    k_forward : float | None
        First order forward chemical rate constant for first redox species (1/s).
        If known, can be fixed value, otherwise defaults to None.
    k_backward : float | None
        First order backward chemical rate constant for first redox species (1/s).
        If known, can be fixed value, otherwise defaults to None.
    second_k_forward : float | None
        First order forward chemical rate constant for second redox species (1/s).
        If known, can be fixed value, otherwise defaults to None.
    second_k_backward : float | None
        First order backward chemical rate constant for second redox species (1/s).
        If known, can be fixed value, otherwise defaults to None.

    """

    def __init__(
            self,
            voltage_to_fit: list[float] | np.ndarray,
            current_to_fit: list[float] | np.ndarray,
            scan_rate: float,
            c_bulk: float,
            step_size: float,
            disk_radius: float,
            temperature: float = 298.0,
            reduction_potential: float | None = None,
            second_reduction_potential: float | None = None,
            diffusion_reactant: float | None = None,
            diffusion_product: float | None = None,
            alpha: float | None = None,
            second_alpha: float | None = None,
            k_0: float | None = None,
            second_k_0: float | None = None,
            k_forward: float | None = None,
            k_backward: float | None = None,
            second_k_forward: float | None = None,
            second_k_backward: float | None = None,
    ) -> None:
        super().__init__(
            voltage_to_fit,
            current_to_fit,
            scan_rate,
            c_bulk,
            step_size,
            disk_radius,
            temperature,
            reduction_potential,
            diffusion_reactant,
            diffusion_product,
        )

        self._ensure_open_unit_interval_or_none('alpha', alpha)
        self._ensure_open_unit_interval_or_none('second_alpha', second_alpha)
        self._ensure_positive_or_none('k_0', k_0)
        self._ensure_positive_or_none('second_k_0', second_k_0)
        self._ensure_positive_or_none('k_forward', k_forward)
        self._ensure_positive_or_none('k_backward', k_backward)
        self._ensure_positive_or_none('second_k_forward', second_k_forward)
        self._ensure_positive_or_none('second_k_backward', second_k_backward)

        self.second_reduction_potential = second_reduction_potential
        self.alpha = alpha
        self.second_alpha = second_alpha
        self.k_0 = k_0
        self.second_k_0 = second_k_0
        self.k_forward = k_forward
        self.k_backward = k_backward
        self.second_k_forward = second_k_forward
        self.second_k_backward = second_k_backward

        self.fixed_vars |= {
            'second_reduction_potential': second_reduction_potential,
            'alpha': alpha,
            'second_alpha': second_alpha,
            'k_0': k_0,
            'second_k_0': second_k_0,
            'k_forward': k_forward,
            'k_backward': k_backward,
            'second_k_forward': second_k_forward,
            'second_k_backward': second_k_backward,
        }

        # default [initial guess, lower bound, upper bound]
        self.default_vars |= {
            'second_reduction_potential': [  # TODO need to think about this
                round((self.voltage_to_fit[np.argmax(self.current_to_fit)]
                       + self.voltage_to_fit[np.argmin(self.current_to_fit)]) / 2, 3),
                min(self.start_potential, self.switch_potential),
                max(self.start_potential, self.switch_potential),
            ],
            'alpha': [0.5, 0.01, 0.99],
            'second_alpha': [0.5, 0.01, 0.99],
            'k_0': [1e-5, 1e-8, 1e-3],
            'second_k_0': [1e-5, 1e-8, 1e-3],
            'k_forward': [1e-1, 5e-4, 1e3],  # TODO bounds might be too restrictive
            'k_backward': [1e-1, 5e-4, 1e3],
            'second_k_forward': [1e-1, 5e-4, 1e3],
            'second_k_backward': [1e-1, 5e-4, 1e3],
        }

    def _scheme(self, get_var: Callable[[str], float]) -> CyclicVoltammetryScheme:
        return SquareScheme(
            start_potential=self.start_potential,
            switch_potential=self.switch_potential,
            reduction_potential=get_var('reduction_potential'),
            second_reduction_potential=get_var('second_reduction_potential'),
            scan_rate=self.scan_rate,
            c_bulk=self.c_bulk,
            diffusion_reactant=get_var('diffusion_reactant'),
            diffusion_product=get_var('diffusion_product'),
            alpha=get_var('alpha'),
            second_alpha=get_var('second_alpha'),
            k_0=get_var('k_0'),
            second_k_0=get_var('second_k_0'),
            k_forward=get_var('k_forward'),
            k_backward=get_var('k_backward'),
            second_k_forward=get_var('second_k_forward'),
            second_k_backward=get_var('second_k_backward'),
            step_size=self.step_size,
            disk_radius=self.disk_radius,
            temperature=self.temperature,
        )

    def fit(
            self,
            reduction_potential: _ParamGuess = None,
            second_reduction_potential: _ParamGuess = None,
            diffusion_reactant: _ParamGuess = None,
            diffusion_product: _ParamGuess = None,
            alpha: _ParamGuess = None,
            second_alpha: _ParamGuess = None,
            k_0: _ParamGuess = None,
            second_k_0: _ParamGuess = None,
            k_forward: _ParamGuess = None,
            k_backward: _ParamGuess = None,
            second_k_forward: _ParamGuess = None,
            second_k_backward: _ParamGuess = None,
    ) -> tuple[np.ndarray, np.ndarray]:
        """
        Fits the CV for a Square Scheme mechanism.
        If a parameter is given, it must be a: float for initial guess of parameter; tuple[float, float] for
        (lower bound, upper bound) of the initial guess; or tuple[float, float, float] for
        (initial guess, lower bound, upper bound).

        Parameters
        ----------
        reduction_potential : None | float | tuple[float, float] | tuple[float, float, float]
            Optional guess for the reduction potential of the first one-electron transfer process (V vs. reference).
            Defaults to None.
        second_reduction_potential : None | float | tuple[float, float] | tuple[float, float, float]
            Optional guess for the reduction potential of the second one-electron transfer process (V vs. reference).
            Defaults to None.
        diffusion_reactant : None | float | tuple[float, float] | tuple[float, float, float]
            Optional guess for the diffusion coefficient of reactant (cm^2/s).
            Defaults to None.
        diffusion_product : None | float | tuple[float, float] | tuple[float, float, float]
            Optional guess for the diffusion coefficient of product (cm^2/s).
            Defaults to None.
        alpha : None | float | tuple[float, float] | tuple[float, float, float]
            Optional guess for the charge transfer coefficient of the first redox process (no units).
            Defaults to None.
        second_alpha : None | float | tuple[float, float] | tuple[float, float, float]
            Optional guess for the charge transfer coefficient of the second redox process (no units).
            Defaults to None.
        k_0 : None | float | tuple[float, float] | tuple[float, float, float]
            Optional guess for the standard electrochemical rate constant of the first redox process (cm/s).
            Defaults to None.
        second_k_0 : None | float | tuple[float, float] | tuple[float, float, float]
            Optional guess for the standard electrochemical rate constant of the second redox process (cm/s).
            Defaults to None.
        k_forward : None | float | tuple[float, float] | tuple[float, float, float]
            Optional guess for the first order forward chemical rate constant for the first redox species (1/s).
            Defaults to None.
        k_backward : None | float | tuple[float, float] | tuple[float, float, float]
            Optional guess for the first order backward chemical rate constant for the first redox species (1/s).
            Defaults to None.
        second_k_forward : None | float | tuple[float, float] | tuple[float, float, float]
            Optional guess for the first order forward chemical rate constant for the second redox species (1/s).
            Defaults to None.
        second_k_backward : None | float | tuple[float, float] | tuple[float, float, float]
            Optional guess for the first order backward chemical rate constant for the second redox species (1/s).
            Defaults to None.

        Returns
        -------
        voltage_to_fit : np.ndarray
            Array of potential (V) values of the CV fit.
        current_fit : np.ndarray
            Array of current (A) values of the CV fit.

        """

        return self._fit({
            'reduction_potential': reduction_potential,
            'second_reduction_potential': second_reduction_potential,
            'diffusion_reactant': diffusion_reactant,
            'diffusion_product': diffusion_product,
            'alpha': alpha,
            'second_alpha': second_alpha,
            'k_0': k_0,
            'second_k_0': second_k_0,
            'k_forward': k_forward,
            'k_backward': k_backward,
            'second_k_forward': second_k_forward,
            'second_k_backward': second_k_backward,
        })<|MERGE_RESOLUTION|>--- conflicted
+++ resolved
@@ -88,11 +88,8 @@
         # 2 decimal places helps reduce noise and--based on authors' experience--it is pretty rare
         # to see start/reverse potentials initialized in the lab being declared to the third decimal place.
         self.start_potential = round(voltage_to_fit[0], 2)
-<<<<<<< HEAD
-        start_voltage_mv = round(self.start_potential * 1000)
-=======
+
         start_potential_mv = round(self.start_potential * 1000)
->>>>>>> 02efb44e
 
         if voltage_to_fit[VOLTAGE_OSCILLATION_LIMIT] > self.start_potential:
             # scan starts towards more positive
@@ -100,11 +97,8 @@
         else:
             # scan starts towards more negative
             self.switch_potential = round(min(voltage_to_fit), 2)
-<<<<<<< HEAD
-        reverse_voltage_mv = round(self.switch_potential * 1000)
-=======
+
         switch_potential_mv = round(self.switch_potential * 1000)
->>>>>>> 02efb44e
 
         # make a cleaner x array
         scan_direction = -1 if self.start_potential < self.switch_potential else 1
